/*
 * Copyright 2010 the original author or authors.
 *
 * Licensed under the Apache License, Version 2.0 (the "License");
 * you may not use this file except in compliance with the License.
 * You may obtain a copy of the License at
 *
 *      http://www.apache.org/licenses/LICENSE-2.0
 *
 * Unless required by applicable law or agreed to in writing, software
 * distributed under the License is distributed on an "AS IS" BASIS,
 * WITHOUT WARRANTIES OR CONDITIONS OF ANY KIND, either express or implied.
 * See the License for the specific language governing permissions and
 * limitations under the License.
 */

package org.gradle.logging;

import org.gradle.api.internal.project.DefaultServiceRegistry;
import org.gradle.logging.internal.*;
import org.gradle.util.TimeProvider;
import org.gradle.util.TrueTimeProvider;

/**
 * A {@link org.gradle.api.internal.project.ServiceRegistry} implementation which provides the logging services.
 */
public class LoggingServiceRegistry extends DefaultServiceRegistry {
    private TextStreamOutputEventListener stdoutListener;

    public LoggingServiceRegistry() {
        stdoutListener = new TextStreamOutputEventListener(get(OutputEventListener.class));
    }

    protected TimeProvider createTimeProvider() {
        return new TrueTimeProvider();
    }
    
    protected StdOutLoggingSystem createStdOutLoggingSystem() {
        return new StdOutLoggingSystem(stdoutListener, get(TimeProvider.class));
    }

    protected StyledTextOutputFactory createStyledTextOutputFactory() {
        return new DefaultStyledTextOutputFactory(stdoutListener, get(TimeProvider.class));
    }

    protected StdErrLoggingSystem createStdErrLoggingSystem() {
        return new StdErrLoggingSystem(new TextStreamOutputEventListener(get(OutputEventListener.class)), get(TimeProvider.class));
    }

    protected ProgressLoggerFactory createProgressLoggerFactory() {
        return new DefaultProgressLoggerFactory(new ProgressLoggingBridge(get(OutputEventListener.class)), get(TimeProvider.class));
    }
    
    protected LoggingManagerFactory createLoggingManagerFactory() {
<<<<<<< HEAD
        Slf4jLoggingConfigurer slf4jLoggingConfigurer = createSlf4jLoggingConfigurer();
        LoggingConfigurer loggingConfigurer = new DefaultLoggingConfigurer(slf4jLoggingConfigurer,
                new JavaUtilLoggingConfigurer());
        return new DefaultLoggingManagerFactory(loggingConfigurer, slf4jLoggingConfigurer);
=======
        OutputEventRenderer renderer = get(OutputEventRenderer.class);
        Slf4jLoggingConfigurer slf4jConfigurer = new Slf4jLoggingConfigurer(renderer);
        LoggingConfigurer compositeConfigurer = new DefaultLoggingConfigurer(renderer, slf4jConfigurer, new JavaUtilLoggingConfigurer());
        return new DefaultLoggingManagerFactory(compositeConfigurer, renderer, get(StdOutLoggingSystem.class), get(StdErrLoggingSystem.class));
    }
    
    protected OutputEventRenderer createOutputEventRenderer() {
        return new OutputEventRenderer().addStandardOutputAndError();
>>>>>>> 2e486e69
    }

    protected Slf4jLoggingConfigurer createSlf4jLoggingConfigurer() {
        return new Slf4jLoggingConfigurer();
    }
}<|MERGE_RESOLUTION|>--- conflicted
+++ resolved
@@ -52,12 +52,6 @@
     }
     
     protected LoggingManagerFactory createLoggingManagerFactory() {
-<<<<<<< HEAD
-        Slf4jLoggingConfigurer slf4jLoggingConfigurer = createSlf4jLoggingConfigurer();
-        LoggingConfigurer loggingConfigurer = new DefaultLoggingConfigurer(slf4jLoggingConfigurer,
-                new JavaUtilLoggingConfigurer());
-        return new DefaultLoggingManagerFactory(loggingConfigurer, slf4jLoggingConfigurer);
-=======
         OutputEventRenderer renderer = get(OutputEventRenderer.class);
         Slf4jLoggingConfigurer slf4jConfigurer = new Slf4jLoggingConfigurer(renderer);
         LoggingConfigurer compositeConfigurer = new DefaultLoggingConfigurer(renderer, slf4jConfigurer, new JavaUtilLoggingConfigurer());
@@ -66,10 +60,5 @@
     
     protected OutputEventRenderer createOutputEventRenderer() {
         return new OutputEventRenderer().addStandardOutputAndError();
->>>>>>> 2e486e69
-    }
-
-    protected Slf4jLoggingConfigurer createSlf4jLoggingConfigurer() {
-        return new Slf4jLoggingConfigurer();
     }
 }